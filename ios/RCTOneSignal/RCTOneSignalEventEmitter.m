//
//  RCTOneSignalEventEmitter.m
//  RCTOneSignal
//
//  Created by Brad Hesse on 2/8/18.
//

#import "RCTOneSignalEventEmitter.h"
#if __has_include(<OneSignal/OneSignal.h>)
#import <OneSignal/OneSignal.h>
#else
#import "OneSignal.h"
#endif

#import "RCTOneSignal.h"

#pragma GCC diagnostic push
#pragma GCC diagnostic ignored "-Wdeprecated-declarations"


@implementation RCTOneSignalEventEmitter {
    BOOL hasListeners;
}

static BOOL _didStartObserving = false;

+ (BOOL)hasSetBridge {
    return _didStartObserving;
}

+(BOOL)requiresMainQueueSetup {
    return YES;
}

/*
     This class acts as the module & event emitter
     It is initialized automatically by React-Native
     This subclass handles communication between the SDK and JavaScript
*/

RCT_EXPORT_MODULE(RCTOneSignal)

#pragma mark RCTEventEmitter Subclass Methods

-(instancetype)init {
    if (self = [super init]) {
        [OneSignal onesignal_Log:ONE_S_LL_VERBOSE message:@"Initialized RCTOneSignalEventEmitter"];
        
        for (NSString *eventName in [self supportedEvents])
            [[NSNotificationCenter defaultCenter] addObserver:self selector:@selector(emitEvent:) name:eventName object:nil];
    }
    
    return self;
}

-(void)startObserving {
    hasListeners = true;
    [OneSignal onesignal_Log:ONE_S_LL_VERBOSE message:@"RCTOneSignalEventEmitter did start observing"];
    
    [[NSNotificationCenter defaultCenter] postNotificationName:@"didSetBridge" object:nil];
    
    _didStartObserving = true;
}

-(void)stopObserving {
    hasListeners = false;
    [OneSignal onesignal_Log:ONE_S_LL_VERBOSE message:@"RCTOneSignalEventEmitter did stop observing"];
}

-(NSArray<NSString *> *)supportedEvents {
    NSMutableArray *events = [NSMutableArray new];
    
    for (int i = 0; i < OSNotificationEventTypesArray.count; i++)
        [events addObject:OSEventString(i)];
    
    return events;
}


#pragma mark Send Event Methods

- (void)emitEvent:(NSNotification *)notification {
    if (!hasListeners) {
        [OneSignal onesignal_Log:ONE_S_LL_WARN message:[NSString stringWithFormat:@"Attempted to send an event (%@) when no listeners were set.", notification.name]];
        return;
    }
    
    [self sendEventWithName:notification.name body:notification.userInfo];
}

+ (void)sendEventWithName:(NSString *)name withBody:(NSDictionary *)body {
    [[NSNotificationCenter defaultCenter] postNotificationName:name object:nil userInfo:body];
}


#pragma mark Exported Methods

<<<<<<< HEAD
RCT_EXPORT_METHOD(setRequiresUserPrivacyConsent:(BOOL)required) {
    [OneSignal setRequiresUserPrivacyConsent:required];
}

RCT_EXPORT_METHOD(provideUserConsent:(BOOL)granted) {
    dispatch_async(dispatch_get_main_queue(), ^{
        [OneSignal consentGranted:granted];
    });
}

RCT_REMAP_METHOD(userProvidedPrivacyConsent, resolver: (RCTPromiseResolveBlock)resolve
                 rejecter:(RCTPromiseRejectBlock)reject) {
    resolve(@(!OneSignal.requiresUserPrivacyConsent));
}

=======
RCT_EXPORT_METHOD(initWithAppId:(NSString *)appId settings:(NSDictionary *)settings) {
    dispatch_async(dispatch_get_main_queue(), ^{
        [[RCTOneSignal sharedInstance] configureWithAppId:appId settings:settings];
    });
}

>>>>>>> 35e96c57
RCT_EXPORT_METHOD(promptForPushNotificationPermissions:(RCTResponseSenderBlock)callback) {
    [OneSignal promptForPushNotificationsWithUserResponse:^(BOOL accepted) {
        callback(@[@(accepted)]);
    }];
}

RCT_EXPORT_METHOD(checkPermissions:(RCTResponseSenderBlock)callback) {
    if (RCTRunningInAppExtension()) {
        callback(@[@{@"alert": @NO, @"badge": @NO, @"sound": @NO}]);
        return;
    }
    
    NSUInteger types = 0;
    if ([UIApplication instancesRespondToSelector:@selector(currentUserNotificationSettings)]) {
        types = [RCTSharedApplication() currentUserNotificationSettings].types;
    } else {
        
#if __IPHONE_OS_VERSION_MIN_REQUIRED < __IPHONE_8_0
        types = [RCTSharedApplication() enabledRemoteNotificationTypes];
#endif
        
    }
    
    callback(@[@{
       @"alert": @((types & UIUserNotificationTypeAlert) > 0),
       @"badge": @((types & UIUserNotificationTypeBadge) > 0),
       @"sound": @((types & UIUserNotificationTypeSound) > 0),
    }]);
}

RCT_EXPORT_METHOD(requestPermissions:(NSDictionary *)permissions) {
    if (RCTRunningInAppExtension()) {
        return;
    }
    
    UIUserNotificationType types = UIUserNotificationTypeNone;
    if (permissions) {
        if ([RCTConvert BOOL:permissions[@"alert"]]) {
            types |= UIUserNotificationTypeAlert;
        }
        if ([RCTConvert BOOL:permissions[@"badge"]]) {
            types |= UIUserNotificationTypeBadge;
        }
        if ([RCTConvert BOOL:permissions[@"sound"]]) {
            types |= UIUserNotificationTypeSound;
        }
    } else {
        types = UIUserNotificationTypeAlert | UIUserNotificationTypeBadge | UIUserNotificationTypeSound;
    }
    
    UIApplication *app = RCTSharedApplication();
    if ([app respondsToSelector:@selector(registerUserNotificationSettings:)]) {
        UIUserNotificationSettings *notificationSettings =
        [UIUserNotificationSettings settingsForTypes:(NSUInteger)types categories:nil];
        [app registerUserNotificationSettings:notificationSettings];
        [app registerForRemoteNotifications];
    } else {
        [app registerForRemoteNotificationTypes:(NSUInteger)types];
    }
}

RCT_EXPORT_METHOD(setEmail :(NSString *)email withAuthHash:(NSString *)authHash withResponse:(RCTResponseSenderBlock)callback) {
    // Auth hash token created on server and sent to client.
    [OneSignal setEmail:email withEmailAuthHashToken:authHash withSuccess:^{
        callback(@[]);
    } withFailure:^(NSError *error) {
        callback(@[error.userInfo[@"error"] ?: error.localizedDescription]);
    }];
}

RCT_EXPORT_METHOD(setUnauthenticatedEmail:(NSString *)email withResponse:(RCTResponseSenderBlock)callback) {
    // Does not use an email auth has token, uses unauthenticated state
    [OneSignal setEmail:email withSuccess:^{
        callback(@[]);
    } withFailure:^(NSError *error) {
        callback(@[error.userInfo[@"error"] ?: error.localizedDescription]);
    }];
}

RCT_EXPORT_METHOD(logoutEmail:(RCTResponseSenderBlock)callback) {
    [OneSignal logoutEmailWithSuccess:^{
        callback(@[]);
    } withFailure:^(NSError *error) {
        callback(@[error.userInfo[@"error"] ?: error.localizedDescription]);
    }];
}

RCT_EXPORT_METHOD(getPermissionSubscriptionState:(RCTResponseSenderBlock)callback)
{
    if (RCTRunningInAppExtension()) {
        callback(@[@{
            @"hasPrompted": @NO,
            @"notificationsEnabled": @NO,
            @"subscriptionEnabled": @NO,
            @"userSubscriptionEnabled": @NO,
            @"pushToken": [NSNull null],
            @"userId": [NSNull null],
            @"emailUserId" : [NSNull null],
            @"emailAddress" : [NSNull null],
            @"emailSubscribed" : @false
         }]);
    }
    
    OSPermissionSubscriptionState *state = [OneSignal getPermissionSubscriptionState];
    OSPermissionState *permissionState = state.permissionStatus;
    OSSubscriptionState *subscriptionState = state.subscriptionStatus;
    OSEmailSubscriptionState *emailState = state.emailSubscriptionStatus;
    
    // Received push notification prompt? (iOS only property)
    BOOL hasPrompted = permissionState.hasPrompted == 1;
    
    // Notifications enabled for app? (iOS Settings)
    BOOL notificationsEnabled = permissionState.status == 2;
    
    // User subscribed to OneSignal? (automatically toggles with notificationsEnabled)
    BOOL subscriptionEnabled = subscriptionState.subscribed == 1;
    
    // User's original subscription preference (regardless of notificationsEnabled)
    BOOL userSubscriptionEnabled = subscriptionState.userSubscriptionSetting == 1;
    
    callback(@[@{
       @"hasPrompted": @(hasPrompted),
       @"notificationsEnabled": @(notificationsEnabled),
       @"subscriptionEnabled": @(subscriptionEnabled),
       @"userSubscriptionEnabled": @(userSubscriptionEnabled),
       @"pushToken": subscriptionState.pushToken ?: [NSNull null],
       @"userId": subscriptionState.userId ?: [NSNull null],
       @"emailUserId" : emailState.emailUserId ?: [NSNull null],
       @"emailSubscribed" : @(emailState.subscribed),
       @"emailAddress" : emailState.emailAddress ?: [NSNull null]
    }]);
}

RCT_EXPORT_METHOD(setInFocusDisplayType:(int)displayType) {
    [OneSignal setInFocusDisplayType:displayType];
}

RCT_EXPORT_METHOD(registerForPushNotifications) {
    [OneSignal registerForPushNotifications];
}

RCT_EXPORT_METHOD(promptForPushNotificationsWithUserResponse:(RCTResponseSenderBlock)callback) {
    [OneSignal promptForPushNotificationsWithUserResponse:^(BOOL accepted) {
        [OneSignal onesignal_Log:ONE_S_LL_VERBOSE message:@"Prompt For Push Notifications Success"];
        callback(@[@(accepted)]);
    }];
}

RCT_EXPORT_METHOD(sendTag:(NSString *)key value:(NSString*)value) {
    [OneSignal sendTag:key value:value];
}

RCT_EXPORT_METHOD(configure) {
    [OneSignal IdsAvailable:^(NSString* userId, NSString* pushToken) {
        
        NSDictionary *params = @{
         @"pushToken": pushToken ?: [NSNull null],
         @"userId" : userId ?: [NSNull null]
        };
        
        [RCTOneSignalEventEmitter sendEventWithName:@"OneSignal-idsAvailable" withBody:params];
    }];
}

RCT_EXPORT_METHOD(sendTags:(NSDictionary *)properties) {
    [OneSignal sendTags:properties onSuccess:^(NSDictionary *sucess) {
        [OneSignal onesignal_Log:ONE_S_LL_VERBOSE message:@"Send Tags Success"];
    } onFailure:^(NSError *error) {
        [OneSignal onesignal_Log:ONE_S_LL_ERROR message:[NSString stringWithFormat:@"Send Tags Failure With Error: %@", error]];
    }];}

RCT_EXPORT_METHOD(getTags:(RCTResponseSenderBlock)callback) {
    [OneSignal getTags:^(NSDictionary *tags) {
        [OneSignal onesignal_Log:ONE_S_LL_VERBOSE message:@"Get Tags Success"];
        callback(@[tags]);
    } onFailure:^(NSError *error) {
        [OneSignal onesignal_Log:ONE_S_LL_VERBOSE message:[NSString stringWithFormat:@"Get Tags Failure with error: %@", error]];
        callback(@[error]);
    }];
}

RCT_EXPORT_METHOD(setLocationShared:(BOOL)shared) {
    [OneSignal setLocationShared:shared];
}

RCT_EXPORT_METHOD(deleteTag:(NSString *)key) {
    [OneSignal deleteTag:key];
}

RCT_EXPORT_METHOD(setSubscription:(BOOL)enable) {
    [OneSignal setSubscription:enable];
}

RCT_EXPORT_METHOD(promptLocation) {
    [OneSignal promptLocation];
}

// The post notification endpoint accepts four parameters.
RCT_EXPORT_METHOD(postNotification:(NSDictionary *)contents data:(NSDictionary *)data player_id:(id)player_ids other_parameters:(NSDictionary *)other_parameters) {
    NSDictionary * additionalData = data ? @{@"p2p_notification": data} : @{};
    
    NSMutableDictionary * extendedData = [additionalData mutableCopy];
    BOOL isHidden = [[other_parameters ?: @{} objectForKey:@"hidden"] boolValue];
    if (isHidden) {
        [extendedData setObject:[NSNumber numberWithBool:YES] forKey:@"hidden"];
    }
    
    NSMutableDictionary *notification = [NSMutableDictionary new];
    notification[@"contents"] = contents;
    notification[@"data"] = extendedData;
    
    if (player_ids && [player_ids isKindOfClass:[NSArray class]]) {
        //array of player ids
        notification[@"include_player_ids"] = (NSArray<NSString *> *)player_ids;
    } else if (player_ids && [player_ids isKindOfClass:[NSString class]]) {
        //individual player id
        notification[@"include_player_ids"] = @[(NSString *)player_ids];
    }
    
    if (other_parameters) {
        [notification addEntriesFromDictionary:other_parameters];
    }
    
    [OneSignal postNotification:notification];
}

RCT_EXPORT_METHOD(syncHashedEmail:(NSString*)email) {
    [OneSignal syncHashedEmail:email];
}

RCT_EXPORT_METHOD(setLogLevel:(int)logLevel visualLogLevel:(int)visualLogLevel) {
    [OneSignal setLogLevel:logLevel visualLevel:visualLogLevel];
}


@end<|MERGE_RESOLUTION|>--- conflicted
+++ resolved
@@ -95,7 +95,6 @@
 
 #pragma mark Exported Methods
 
-<<<<<<< HEAD
 RCT_EXPORT_METHOD(setRequiresUserPrivacyConsent:(BOOL)required) {
     [OneSignal setRequiresUserPrivacyConsent:required];
 }
@@ -111,14 +110,12 @@
     resolve(@(!OneSignal.requiresUserPrivacyConsent));
 }
 
-=======
 RCT_EXPORT_METHOD(initWithAppId:(NSString *)appId settings:(NSDictionary *)settings) {
     dispatch_async(dispatch_get_main_queue(), ^{
         [[RCTOneSignal sharedInstance] configureWithAppId:appId settings:settings];
     });
 }
 
->>>>>>> 35e96c57
 RCT_EXPORT_METHOD(promptForPushNotificationPermissions:(RCTResponseSenderBlock)callback) {
     [OneSignal promptForPushNotificationsWithUserResponse:^(BOOL accepted) {
         callback(@[@(accepted)]);
