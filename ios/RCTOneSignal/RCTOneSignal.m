#if __has_include(<React/RCTConvert.h>)
#import <React/RCTConvert.h>
#import <React/RCTBridge.h>
#import <React/RCTEventDispatcher.h>
#import <React/RCTUtils.h>
#else
#import "RCTConvert.h"
#import "RCTBridge.h"
#import "RCTEventDispatcher.h"
#import "RCTUtils.h"
#endif

#import "RCTOneSignal.h"
#import "RCTOneSignalEventEmitter.h"

#if __IPHONE_OS_VERSION_MIN_REQUIRED < __IPHONE_8_0

#define UIUserNotificationTypeAlert UIRemoteNotificationTypeAlert
#define UIUserNotificationTypeBadge UIRemoteNotificationTypeBadge
#define UIUserNotificationTypeSound UIRemoteNotificationTypeSound
#define UIUserNotificationTypeNone  UIRemoteNotificationTypeNone
#define UIUserNotificationType      UIRemoteNotificationType

#endif

@interface RCTOneSignal ()
@end

@implementation RCTOneSignal {
    BOOL didInitialize;
}

OSNotificationClickResult* coldStartOSNotificationClickResult;

+ (RCTOneSignal *) sharedInstance {
    static dispatch_once_t token = 0;
    static id _sharedInstance = nil;
    dispatch_once(&token, ^{
        _sharedInstance = [[RCTOneSignal alloc] init];
    });
    return _sharedInstance;
}

- (void)initOneSignal:(NSDictionary *)launchOptions {

    if (didInitialize)
        return;

<<<<<<< HEAD
    // initialize the SDK with a nil app ID so cold start click listeners can be triggered
    [OneSignal initialize:nil withLaunchOptions:launchOptions];
=======
    OneSignalWrapper.sdkType = @"reactnative";
    OneSignalWrapper.sdkVersion = @"050000";
    [OneSignal setLaunchOptions:launchOptions];
>>>>>>> 74db2b09
    didInitialize = true;
}

- (void)handleRemoteNotificationOpened:(NSString *)result {
    NSDictionary *json = [self jsonObjectWithString:result];

    if (json) {
        [self sendEvent:OSEventString(NotificationClicked) withBody:json];
    }
}

- (NSDictionary *)jsonObjectWithString:(NSString *)jsonString {
    NSError *jsonError;
    NSData *data = [jsonString dataUsingEncoding:NSUTF8StringEncoding];
    NSDictionary *json = [NSJSONSerialization JSONObjectWithData:data options:NSJSONReadingMutableContainers error:&jsonError];

    if (jsonError) {
        return nil;
    }

    return json;
}

- (void)sendEvent:(NSString *)eventName withBody:(NSDictionary *)body {
    [RCTOneSignalEventEmitter sendEventWithName:eventName withBody:body];
}

- (void)onPushSubscriptionDidChangeWithState:(OSPushSubscriptionChangedState * _Nonnull)state {
    [self sendEvent:OSEventString(SubscriptionChanged) withBody:[state jsonRepresentation]];
}

- (void)onNotificationPermissionDidChange:(BOOL)permission {
    [self sendEvent:OSEventString(PermissionChanged) withBody:@{@"permission": @(permission)}];
}

- (void)onClickNotification:(OSNotificationClickEvent * _Nonnull)event {
    [self sendEvent:OSEventString(NotificationClicked) withBody:[event jsonRepresentation]];
}

- (void)onClickInAppMessage:(OSInAppMessageClickEvent * _Nonnull)event {
    [self sendEvent:OSEventString(InAppMessageClicked) withBody:[event jsonRepresentation]];
}

- (void)onWillDisplayInAppMessage:(OSInAppMessageWillDisplayEvent * _Nonnull)event {
    [self sendEvent:OSEventString(InAppMessageWillDisplay) withBody:[event jsonRepresentation]];
}

- (void)onDidDisplayInAppMessage:(OSInAppMessageDidDisplayEvent * _Nonnull)event {
    [self sendEvent:OSEventString(InAppMessageDidDisplay) withBody:[event jsonRepresentation]];
}

- (void)onWillDismissInAppMessage:(OSInAppMessageWillDismissEvent * _Nonnull)event {
    [self sendEvent:OSEventString(InAppMessageWillDismiss) withBody:[event jsonRepresentation]];
}

- (void)onDidDismissInAppMessage:(OSInAppMessageDidDismissEvent * _Nonnull)event {
    [self sendEvent:OSEventString(InAppMessageDidDismiss) withBody:[event jsonRepresentation]];
}

- (void)dealloc {
    [[NSNotificationCenter defaultCenter] removeObserver:self];
}

@end<|MERGE_RESOLUTION|>--- conflicted
+++ resolved
@@ -46,14 +46,10 @@
     if (didInitialize)
         return;
 
-<<<<<<< HEAD
+    OneSignalWrapper.sdkType = @"reactnative";
+    OneSignalWrapper.sdkVersion = @"050000";
     // initialize the SDK with a nil app ID so cold start click listeners can be triggered
     [OneSignal initialize:nil withLaunchOptions:launchOptions];
-=======
-    OneSignalWrapper.sdkType = @"reactnative";
-    OneSignalWrapper.sdkVersion = @"050000";
-    [OneSignal setLaunchOptions:launchOptions];
->>>>>>> 74db2b09
     didInitialize = true;
 }
 
