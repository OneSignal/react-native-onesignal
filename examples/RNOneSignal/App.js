--- conflicted
+++ resolved
@@ -80,7 +80,6 @@
     this.onEmailRegistrationChange = this.onEmailRegistrationChange.bind(this);
     this.onInAppMessageClicked = this.onInAppMessageClicked.bind(this);
 
-<<<<<<< HEAD
       OneSignal.events.onReceived = (notifcation) => this.onReceived(notifcation)
       OneSignal.events.onOpened = (data) => this.onOpened(data)
       OneSignal.events.onIds = (device) => this.onIds(device)
@@ -91,33 +90,6 @@
 
   componentWillUnmount() {
 		OneSignal.clearListeners()
-=======
-    OneSignal.addEventListener('received', this.onReceived);
-    OneSignal.addEventListener('opened', this.onOpened);
-    OneSignal.addEventListener('ids', this.onIds);
-    OneSignal.addEventListener(
-      'emailSubscription',
-      this.onEmailRegistrationChange,
-    );
-    OneSignal.addEventListener(
-      'inAppMessageClicked',
-      this.onInAppMessageClicked,
-    );
-  }
-
-  componentWillUnmount() {
-    OneSignal.removeEventListener('received', this.onReceived);
-    OneSignal.removeEventListener('opened', this.onOpened);
-    OneSignal.removeEventListener('ids', this.onIds);
-    OneSignal.removeEventListener(
-      'emailSubscription',
-      this.onEmailRegistrationChange,
-    );
-    OneSignal.removeEventListener(
-      'inAppMessageClicked',
-      this.onInAppMessageClicked,
-    );
->>>>>>> d3466b91
   }
 
   validateEmail(email) {
