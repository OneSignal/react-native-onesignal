apply plugin: "com.android.application"

import com.android.build.OutputFile

/**
 * The react.gradle file registers a task for each build variant (e.g. bundleDebugJsAndAssets
 * and bundleReleaseJsAndAssets).
 * These basically call `react-native bundle` with the correct arguments during the Android build
 * cycle. By default, bundleDebugJsAndAssets is skipped, as in debug/dev mode we prefer to load the
 * bundle directly from the development server. Below you can see all the possible configurations
 * and their defaults. If you decide to add a configuration block, make sure to add it before the
 * `apply from: "../../node_modules/react-native/react.gradle"` line.
 *
 * project.ext.react = [
 *   // the name of the generated asset file containing your JS bundle
 *   bundleAssetName: "index.android.bundle",
 *
 *   // the entry file for bundle generation
 *   entryFile: "index.android.js",
 *
 *   // whether to bundle JS and assets in debug mode
 *   bundleInDebug: false,
 *
 *   // whether to bundle JS and assets in release mode
 *   bundleInRelease: true,
 *
 *   // whether to bundle JS and assets in another build variant (if configured).
 *   // See http://tools.android.com/tech-docs/new-build-system/user-guide#TOC-Build-Variants
 *   // The configuration property can be in the following formats
 *   //         'bundleIn${productFlavor}${buildType}'
 *   //         'bundleIn${buildType}'
 *   // bundleInFreeDebug: true,
 *   // bundleInPaidRelease: true,
 *   // bundleInBeta: true,
 *
 *   // whether to disable dev mode in custom build variants (by default only disabled in release)
 *   // for example: to disable dev mode in the staging build type (if configured)
 *   devDisabledInStaging: true,
 *   // The configuration property can be in the following formats
 *   //         'devDisabledIn${productFlavor}${buildType}'
 *   //         'devDisabledIn${buildType}'
 *
 *   // the root of your project, i.e. where "package.json" lives
 *   root: "../../",
 *
 *   // where to put the JS bundle asset in debug mode
 *   jsBundleDirDebug: "$buildDir/intermediates/assets/debug",
 *
 *   // where to put the JS bundle asset in release mode
 *   jsBundleDirRelease: "$buildDir/intermediates/assets/release",
 *
 *   // where to put drawable resources / React Native assets, e.g. the ones you use via
 *   // require('./image.png')), in debug mode
 *   resourcesDirDebug: "$buildDir/intermediates/res/merged/debug",
 *
 *   // where to put drawable resources / React Native assets, e.g. the ones you use via
 *   // require('./image.png')), in release mode
 *   resourcesDirRelease: "$buildDir/intermediates/res/merged/release",
 *
 *   // by default the gradle tasks are skipped if none of the JS files or assets change; this means
 *   // that we don't look at files in android/ or ios/ to determine whether the tasks are up to
 *   // date; if you have any other folders that you want to ignore for performance reasons (gradle
 *   // indexes the entire tree), add them here. Alternatively, if you have JS files in android/
 *   // for example, you might want to remove it from here.
 *   inputExcludes: ["android/**", "ios/**"],
 *
 *   // override which node gets called and with what additional arguments
 *   nodeExecutableAndArgs: ["node"],
 *
 *   // supply additional arguments to the packager
 *   extraPackagerArgs: []
 * ]
 */

project.ext.react = [
    entryFile: "index.js"
]

apply from: "../../node_modules/react-native/react.gradle"

/**
 * Set this to true to create two separate APKs instead of one:
 *   - An APK that only works on ARM devices
 *   - An APK that only works on x86 devices
 * The advantage is the size of the APK is reduced by about 4MB.
 * Upload all the APKs to the Play Store and people will download
 * the correct one based on the CPU architecture of their device.
 */
def enableSeparateBuildPerCPUArchitecture = false

/**
 * Run Proguard to shrink the Java bytecode in release builds.
 */
def enableProguardInReleaseBuilds = false

android {
    compileSdkVersion rootProject.ext.compileSdkVersion

    compileOptions {
        sourceCompatibility JavaVersion.VERSION_1_8
        targetCompatibility JavaVersion.VERSION_1_8
    }

    defaultConfig {
        applicationId "com.rnonesignal"
        minSdkVersion rootProject.ext.minSdkVersion
        targetSdkVersion rootProject.ext.targetSdkVersion
        versionCode 1
        versionName "1.0"
    }
    splits {
        abi {
            reset()
            enable enableSeparateBuildPerCPUArchitecture
            universalApk false  // If true, also generate a universal APK
            include "armeabi-v7a", "x86", "arm64-v8a", "x86_64"
        }
    }
    buildTypes {
        release {
            minifyEnabled enableProguardInReleaseBuilds
            proguardFiles getDefaultProguardFile("proguard-android.txt"), "proguard-rules.pro"
        }
    }
    // applicationVariants are e.g. debug, release
    applicationVariants.all { variant ->
        variant.outputs.each { output ->
            // For each separate APK per architecture, set a unique version code as described here:
            // http://tools.android.com/tech-docs/new-build-system/user-guide/apk-splits
            def versionCodes = ["armeabi-v7a":1, "x86":2, "arm64-v8a": 3, "x86_64": 4]
            def abi = output.getFilter(OutputFile.ABI)
            if (abi != null) {  // null for the universal-debug, universal-release variants
                output.versionCodeOverride =
                        versionCodes.get(abi) * 1048576 + defaultConfig.versionCode
            }
        }
    }
}

dependencies {
    implementation project(':react-native-onesignal')
<<<<<<< HEAD
    api fileTree(dir: "libs", include: ["*.jar"])
    implementation "com.android.support:appcompat-v7:27.1.0"
=======
    implementation fileTree(dir: "libs", include: ["*.jar"])
    implementation "com.android.support:appcompat-v7:${rootProject.ext.supportLibVersion}"
>>>>>>> 8a430782
    implementation "com.facebook.react:react-native:+"  // From node_modules
}

// Run this once to be able to run the application with BUCK
// puts all compile dependencies into folder libs for BUCK to use
task copyDownloadableDepsToLibs(type: Copy) {
    from configurations.compile
    into 'libs'
}<|MERGE_RESOLUTION|>--- conflicted
+++ resolved
@@ -139,13 +139,8 @@
 
 dependencies {
     implementation project(':react-native-onesignal')
-<<<<<<< HEAD
-    api fileTree(dir: "libs", include: ["*.jar"])
-    implementation "com.android.support:appcompat-v7:27.1.0"
-=======
     implementation fileTree(dir: "libs", include: ["*.jar"])
     implementation "com.android.support:appcompat-v7:${rootProject.ext.supportLibVersion}"
->>>>>>> 8a430782
     implementation "com.facebook.react:react-native:+"  // From node_modules
 }
 
