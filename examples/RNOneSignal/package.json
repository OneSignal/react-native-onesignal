{
<<<<<<< HEAD
	"name": "RNOneSignal",
	"version": "0.0.1",
	"private": true,
	"scripts": {
		"start": "node node_modules/react-native/local-cli/cli.js start"
	},
	"dependencies": {
		"react": "16.3.1",
		"react-native": "0.55.4",
		"react-native-onesignal": "../../",
		"eslint": "^4.0.0"
	}
=======
  "name": "RNOneSignal",
  "version": "0.0.1",
  "private": true,
  "scripts": {
    "start": "node node_modules/react-native/local-cli/cli.js start",
    "test": "jest"
  },
  "dependencies": {
    "react": "16.8.3",
    "react-native": "0.59.5",
    "react-native-onesignal": "^3.2.13"
  },
  "devDependencies": {
    "@babel/core": "^7.4.4",
    "@babel/runtime": "^7.4.4",
    "babel-jest": "^24.7.1",
    "jest": "^24.7.1",
    "metro-react-native-babel-preset": "^0.54.0",
    "react-test-renderer": "16.8.3"
  },
  "jest": {
    "preset": "react-native"
  }
>>>>>>> 8a430782
}<|MERGE_RESOLUTION|>--- conflicted
+++ resolved
@@ -1,18 +1,4 @@
 {
-<<<<<<< HEAD
-	"name": "RNOneSignal",
-	"version": "0.0.1",
-	"private": true,
-	"scripts": {
-		"start": "node node_modules/react-native/local-cli/cli.js start"
-	},
-	"dependencies": {
-		"react": "16.3.1",
-		"react-native": "0.55.4",
-		"react-native-onesignal": "../../",
-		"eslint": "^4.0.0"
-	}
-=======
   "name": "RNOneSignal",
   "version": "0.0.1",
   "private": true,
@@ -23,7 +9,7 @@
   "dependencies": {
     "react": "16.8.3",
     "react-native": "0.59.5",
-    "react-native-onesignal": "^3.2.13"
+    "react-native-onesignal": "../../"
   },
   "devDependencies": {
     "@babel/core": "^7.4.4",
@@ -36,5 +22,4 @@
   "jest": {
     "preset": "react-native"
   }
->>>>>>> 8a430782
 }