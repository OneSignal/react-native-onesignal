--- conflicted
+++ resolved
@@ -8,15 +8,9 @@
     "lint": "eslint ."
   },
   "dependencies": {
-<<<<<<< HEAD
-    "react": "16.8.6",
-    "react-native": "0.60.5",
-    "react-native-onesignal": "^3.6.0"
-=======
     "react": "16.9.0",
     "react-native": "^0.61.2",
     "react-native-onesignal": "file:../../"
->>>>>>> 31d92663
   },
   "devDependencies": {
     "@babel/core": "^7.5.5",
