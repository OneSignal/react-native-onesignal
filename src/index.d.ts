declare module 'react-native-onesignal' {
    /* O P T I O N   T Y P E   V A L U E S */
    // 0 = None, 1 = Fatal, 2 = Errors, 3 = Warnings, 4 = Info, 5 = Debug, 6 = Verbose
    export type LogLevel = 0 | 1 | 2 | 3 | 4 | 5 | 6;

    // 0 = NotDetermined, 1 = Denied, 2 = Authorized, 3 = Provisional, 4 = Ephemeral
    export type IosPermissionStatus = 0 | 1 | 2 | 3 | 4;

    // 0 = NotificationClicked, 1 = ButtonClicked
    export type OpenedEventActionType = 0 | 1;

    /* O B S E R V E R  C H A N G E  E V E N T S */
    export interface ChangeEvent<T> {
        from : T;
        to   : T;
    }

    export interface PermissionChange {
        status                  ?: IosPermissionStatus;    // ios
        hasPrompted             ?: boolean;   // ios
        provisional             ?: boolean;   // ios
        areNotificationsEnabled ?: boolean;   // android
    };

    export interface SubscriptionChange {
        userId                  ?: string;
        pushToken               ?: string;
        isSubscribed            : boolean;
        isPushDisabled          : boolean;
    };

    export interface EmailSubscriptionChange {
        emailAddress        ?: string;
        emailUserId         ?: string;
        isEmailSubscribed   : boolean;
    };

    export interface SMSSubscriptionChange {
        smsNumber         ?: string;
        smsUserId         ?: string;
        isSMSSubscribed   : boolean;
    };

    /* N O T I F I C A T I O N S */
    export interface OSNotification {
        body            : string;
        sound           ?: string;
        title           ?: string;
        launchURL       ?: string;
        rawPayload      : object | string; // platform bridges return different types
        actionButtons   ?: object[];
        additionalData  : object;
        notificationId  : string;
        // android only
        groupKey                ?: string;
        groupMessage            ?: string;
        ledColor                ?: string;
        priority                ?: number;
        smallIcon               ?: string;
        largeIcon               ?: string;
        bigPicture              ?: string;
        collapseId              ?: string;
        fromProjectNumber       ?: string;
        smallIconAccentColor    ?: string;
        lockScreenVisibility    ?: string;
        androidNotificationId   ?: number;
        // ios only
        badge               ?: string;
        badgeIncrement      ?: string;
        category            ?: string;
        threadId            ?: string;
        subtitle            ?: string;
        templateId          ?: string;
        templateName        ?: string;
        attachments         ?: object;
        mutableContent      ?: boolean;
        contentAvailable    ?: string;
    }

    /* N O T I F I C A T I O N   &   I A M   E V E N T S */
    export interface NotificationReceivedEvent {
        complete        : (notification?: OSNotification) => void;
        getNotification : () => OSNotification;
    };

    export interface OpenedEvent {
        action          : OpenedEventAction;
        notification    : OSNotification;
    }

    export interface OpenedEventAction {
        type : OpenedEventActionType
    }

    export interface InAppMessageAction {
        closes_message  : boolean;
        first_click     : boolean;
        click_name      ?: string;
        click_url       ?: string;
        outcomes        ?: object[];
        tags            ?: object;
    }

    export interface OutcomeEvent {
        session         : string;
        id              : string;
        timestamp       : number;
        weight          : number;
        notification_ids: string[];
    }

    /* D E V I C E */
    export interface DeviceState {
        userId                          : string;
        pushToken                       : string;
        emailUserId                     : string;
        emailAddress                    : string;
        smsUserId                       : string;
        smsNumber                       : string;
        isSubscribed                    : boolean;
        isPushDisabled                  : boolean;
        isEmailSubscribed               : boolean;
        isSMSSubscribed                 : boolean;
        hasNotificationPermission       ?: boolean; // ios only
        notificationPermissionStatus    ?: IosPermissionStatus;  // ios only
        // areNotificationsEnabled (android) not included since it is converted to hasNotificationPermission in bridge
    }

    /* O N E S I G N A L  I N T E R F A C E */
    export interface OneSignal {
        /**
         * Completes OneSignal initialization by setting the OneSignal Application ID.
         * @param  {string} appId
         * @returns void
         */
        setAppId(appId: string): void;

        /**
         * Add a callback that fires when the native push permission changes.
         * @param  {(event:ChangeEvent<PermissionChange>)=>void} observer
         * @returns void
         */
        addPermissionObserver(observer: (event: ChangeEvent<PermissionChange>) => void): void;

        /**
         * Add a callback that fires when the OneSignal subscription state changes.
         * @param  {(event:ChangeEvent<SubscriptionChange>)=>void} observer
         * @returns void
         */
        addSubscriptionObserver(observer: (event: ChangeEvent<SubscriptionChange>) => void): void;

        /**
         * Add a callback that fires when the OneSignal email subscription changes.
         * @param  {(event:ChangeEvent<EmailSubscriptionChange>)=>void} observer
         * @returns void
         */
        addEmailSubscriptionObserver(observer: (event: ChangeEvent<EmailSubscriptionChange>) => void): void;

        /**
         * Add a callback that fires when the OneSignal sms subscription changes.
         * @param  {(event:ChangeEvent<SMSSubscriptionChange>)=>void} observer
         * @returns void
         */
        addSMSSubscriptionObserver(observer: (event: ChangeEvent<SMSSubscriptionChange>) => void): void;

        /**
         * Set the callback to run just before displaying a notification while the app is in focus.
         * @param  {(event:NotificationReceivedEvent)=>void} handler
         * @returns void
         */
        setNotificationWillShowInForegroundHandler(handler: (event: NotificationReceivedEvent) => void): void;

        /**
         * Set the callback to run on notification open.
         * @param  {(openedEvent:OpenedEvent)=>void} handler
         * @returns void
         */
        setNotificationOpenedHandler(handler: (openedEvent: OpenedEvent) => void): void;

        /**
         * Prompts the iOS user for push notifications.
         * @param  {(response:boolean)=>void} handler
         * @returns void
         */
<<<<<<< HEAD
        promptForPushNotificationsWithUserResponse(handler: (response: boolean) => void): void;
=======
        promptForPushNotificationsWithUserResponse(handler?: (response: boolean) => void): void;
        
        /**
         * Only applies to iOS (does nothing on Android as it always silently registers)
         * Request for Direct-To-History push notification authorization
         * 
         * For more information: https://documentation.onesignal.com/docs/ios-customizations#provisional-push-notifications
         * 
         * @param  {(response:boolean)=>void} handler
         * @returns void
         */
        registerForProvisionalAuthorization(handler?: (response: boolean) => void): void;
>>>>>>> 95a04ab7

        /**
         * Disable the push notification subscription to OneSignal.
         * @param  {boolean} disable
         * @returns void
         */
        disablePush(disable: boolean): void;

        /**
         * Android Only. If notifications are disabled for your application, unsubscribe the user from OneSignal.
         * @param  {boolean} unsubscribe
         * @returns void
         */
        unsubscribeWhenNotificationsAreDisabled(unsubscribe: boolean): void;

        /**
         * True if the application has location share activated, false otherwise
         * @returns Promise<boolean>
         */
        isLocationShared(): Promise<boolean>;

        /**
         * Disable or enable location collection (defaults to enabled if your app has location permission).
         * @param  {boolean} shared
         * @returns void
         */
        setLocationShared(shared: boolean): void;

        /**
         * Prompts the user for location permissions to allow geotagging from the OneSignal dashboard.
         * @returns void
         */
        promptLocation(): void;

        /**
         * This method returns a "snapshot" of the device state for when it was called.
         * @returns Promise<DeviceState>
         */
        getDeviceState(): Promise<DeviceState>;

        /**
         * Tag a user based on an app event of your choosing so they can be targeted later via segments.
         * @param  {string} key
         * @param  {string} value
         * @returns void
         */
        sendTag(key: string, value: string): void;

        /**
         * Tag a user wiht multiple tags based on an app event of your choosing so they can be targeted later via segments.
         * @param  {object} tags
         * @returns void
         */
        sendTags(tags: object): void;

        /**
         * Retrieve a list of tags that have been set on the user from the OneSignal server.
         * @param  {(tags:object)=>void} handler
         * @returns void
         */
        getTags(handler: (tags: object) => void): void;

        /**
         * Deletes a single tag that was previously set on a user.
         * @param  {string} key
         * @returns void
         */
        deleteTag(key: string): void;

        /**
         * Deletes multiple tags that were previously set on a user.
         * @param  {string[]} keys
         */
        deleteTags(keys: string[]);

        /**
         * Allows you to set the user's email address with the OneSignal SDK.
         * @param  {string} email
         * @param  {string} authCode
         * @param  {Function} handler
         * @returns void
         */
        setEmail(email: string, authCode?: string, handler?: Function): void;

        /**
         * If your app implements logout functionality, you can call logoutEmail to dissociate the email from the device.
         * @param  {Function} handler
         */
        logoutEmail(handler?: Function);

        /**
         * Allows you to set the user's SMS number with the OneSignal SDK.
         * @param  {string} smsNumber
         * @param  {string} authCode
         * @param  {Function} handler
         * @returns void
         */
        setSMSNumber(smsNumber: string, authCode?: string, handler?: Function): void;

        /**
         * If your app implements logout functionality, you can call logoutSMSNumber to dissociate the SMS number from the device.
         * @param  {Function} handler
         */
        logoutSMSNumber(handler?: Function);

        /**
         * Send a notification
         * @param  {string} notificationObjectString - JSON string payload (see REST API reference)
         * @param  {(success:object)=>void} onSuccess
         * @param  {(failure:object)=>void} onFailure
         * @returns void
         */
        postNotification(notificationObjectString: string, onSuccess?: (success: object) => void, onFailure?: (failure: object) => void): void;

        /**
         * Android Only. iOS provides a standard way to clear notifications by clearing badge count.
         * @returns void
         */
        clearOneSignalNotifications(): void;

        /**
         * Removes a single OneSignal notification based on its Android notification integer id.
         * @param  {number} id - notification id to cancel
         * @returns void
         */
        removeNotification(id: number): void;

        /**
         * Removes all OneSignal notifications based on its Android notification group Id.
         * @param  {string} id - notification group id to cancel
         * @returns void
         */
        removeGroupedNotifications(id: string): void;

        /**
         * Allows you to use your own system's user ID's to send push notifications to your users.
         * @param  {string} externalId
         * @param  {(results:object)=>void} handler
         * @returns void
         */
        setExternalUserId(externalId: string, handlerOrAuth?: ((results: object) => void) | string, handler?: (results: object) => void): void;

        /**
         * Removes whatever was set as the current user's external user ID.
         * @param  {(results:object)=>void} handler
         * @returns void
         */
        removeExternalUserId(handler?: (results: object) => void): void;

        /**
         * Sets an In-App Message click event handler.
         * @param  {(action:InAppMessageAction)=>void} handler
         * @returns void
         */
        setInAppMessageClickHandler(handler: (action: InAppMessageAction) => void): void;

        /**
         * Add an In-App Message Trigger.
         * @param  {string} key
         * @param  {string} value
         * @returns void
         */
        addTrigger(key: string, value: string): void;

        /**
         * Adds Multiple In-App Message Triggers.
         * @param  {object} triggers
         * @returns void
         */
        addTriggers(triggers: object): void;

        /**
         * Removes a list of triggers based on a collection of keys.
         * @param  {string[]} keys
         * @returns void
         */
        removeTriggersForKeys(keys: string[]): void;

        /**
         * Removes a list of triggers based on a key.
         * @param  {string} key
         * @returns void
         */
        removeTriggerForKey(key: string): void;

        /**
         * Gets a trigger value for a provided trigger key.
         * @param  {string} key
         * @returns void
         */
        getTriggerValueForKey(key: string): Promise<string>;

        /**
         * Pause & unpause In-App Messages
         * @param  {boolean} pause
         * @returns void
         */
        pauseInAppMessages(pause: boolean): void;

        /**
         * Increases the "Count" of this Outcome by 1 and will be counted each time sent.
         * @param  {string} name
         * @param  {(event:OutcomeEvent)=>void} handler
         * @returns void
         */
        sendOutcome(name: string, handler?: (event: OutcomeEvent) => void): void;

        /**
         * Increases "Count" by 1 only once. This can only be attributed to a single notification.
         * @param  {string} name
         * @param  {(event:OutcomeEvent)=>void} handler
         * @returns void
         */
        sendUniqueOutcome(name: string, handler?: (event: OutcomeEvent) => void): void;

        /**
         * Increases the "Count" of this Outcome by 1 and the "Sum" by the value. Will be counted each time sent.
         * If the method is called outside of an attribution window, it will be unattributed until a new session occurs.
         * @param  {string} name
         * @param  {string|number} value
         * @param  {(event:OutcomeEvent)=>void} handler
         * @returns void
         */
        sendOutcomeWithValue(name: string, value: string|number, handler?: (event: OutcomeEvent) => void): void;

        /**
         * Enable logging to help debug if you run into an issue setting up OneSignal.
         * @param  {LogLevel} nsLogLevel - Sets the logging level to print to the Android LogCat log or Xcode log.
         * @param  {LogLevel} visualLogLevel - Sets the logging level to show as alert dialogs.
         * @returns void
         */
        setLogLevel(nsLogLevel: LogLevel, visualLogLevel: LogLevel): void;

        /**
         * Clears all handlers and observers.
         * @returns void
         */
        clearHandlers(): void;

        /**
         * Did the user provide privacy consent for GDPR purposes.
         * @returns Promise<boolean>
         */
        userProvidedPrivacyConsent(): Promise<boolean>;

        /**
         * True if the application requires user privacy consent, false otherwise
         * @returns Promise<boolean>
         */
        requiresUserPrivacyConsent(): Promise<boolean>;

        /**
         * For GDPR users, your application should call this method before setting the App ID.
         * @param  {boolean} required
         * @returns void
         */
        setRequiresUserPrivacyConsent(required: boolean): void;

        /**
         * If your application is set to require the user's privacy consent, you can provide this consent using this method.
         * @param  {boolean} granted
         * @returns void
         */
        provideUserConsent(granted: boolean): void;
    }
    const OneSignal: OneSignal;
    export default OneSignal;
}<|MERGE_RESOLUTION|>--- conflicted
+++ resolved
@@ -182,10 +182,7 @@
          * @param  {(response:boolean)=>void} handler
          * @returns void
          */
-<<<<<<< HEAD
         promptForPushNotificationsWithUserResponse(handler: (response: boolean) => void): void;
-=======
-        promptForPushNotificationsWithUserResponse(handler?: (response: boolean) => void): void;
         
         /**
          * Only applies to iOS (does nothing on Android as it always silently registers)
@@ -197,7 +194,6 @@
          * @returns void
          */
         registerForProvisionalAuthorization(handler?: (response: boolean) => void): void;
->>>>>>> 95a04ab7
 
         /**
          * Disable the push notification subscription to OneSignal.
